"""
    solve_cubic(a, b, c, d)

Finds real roots of a cubic equation
```math
a x^3 + b x^2 + c x + d = 0
```

Return Tuple{T, T, T} where first roots are real,
complex roots are defined to `NaN`

Reference: J. F. Blinn, "How to Solve a Cubic Equation, Part 5: Back to Numerics",
in IEEE Computer Graphics and Applications, vol. 27, no. 3, pp. 78-89, May-June 2007.
doi: 10.1109/MCG.2007.60
"""
function solve_cubic(a, b, c, d)
    # convert to Ax³ + 3Bx² + 3Cx + D = 0
    A, B, C, D = promote(float(a), float(b), float(c), float(d)) ./ (1, 3, 3, 1)
    δ₁ = A * C - B * B
    δ₂ = A * D - B * C
    δ₃ = B * D - C * C
    d13 = δ₁ * δ₃
    d22 = δ₂ * δ₂
    Δ = 4 * d13 - d22
    nanvalue = zero(A) / zero(A)

    if Δ < 0
        At = Cb = Db = zero(A) # A-tilde, C-bar, D-bar
        if B^3 * D >= A * C^3
            At, Cb, Db = A, δ₁, -2 * B * δ₁ + A * δ₂
        else
            At, Cb, Db = D, δ₃, -D * δ₂ + 2 * C * δ₃
        end
        T₀ = -copysign(At, Db) * sqrt(-Δ)
        T₁ = -Db + T₀
        p = cbrt(T₁ / 2)
        q = T₁ == T₀ ? -p : -Cb / p
        x₁ = Cb <= 0 ? p + q : -Db / (p^2 + q^2 + Cb)
        x, w = B^3 * D >= A * C^3 ? (x₁ - B, A) : (-D, x₁ + C)
        return (x / w, nanvalue, nanvalue)
    else
        δ₁ == δ₂ == δ₃ == 0 && return (-B/A, -B/A, -B/A)
        sΔ = sqrt(Δ)
        θA, θD = abs.(atan.((A*sΔ, 2*B*δ₁ - A*δ₂, D*sΔ, D*δ₂ - 2*C*δ₃)) ./ 3)
        sCA, sCD = sqrt.(abs.((δ₁, δ₃)))
        x₁A, x₁D = 2 .* (sCA, sCD) .* cos.((θA, θD))
        x₃A, x₃D = .-(sCA, sCD) .* (cos.((θA, θD)) .+ sqrt(3) .* sin.((θA, θD)))
        xlt = (x₁A + x₃A > 2 * B) ? x₁A : x₃A
        xst = (x₁D + x₃D < 2 * C) ? x₁D : x₃D
        xl, wl = xlt - B, A
        xs, ws = -D, xst + C
        E = wl * ws
        F = -xl * ws - wl * xs
        G = xl * xs
        xm, wm = C * F - B * G, C * E - B * F
        return (xs / ws, xm / wm, xl / wl)
    end
end

"""
<<<<<<< HEAD
    solve_cubic!(roots_::AbstractVector, a, b, c, d)
    --> updated roots!

    Finds real roots of a cubic equation
    ```math
    a x^3 + b x^2 + c x + d = 0
    ```

    roots! should have length = 3
    updated roots! will contain real roots of the equation and NaNs

Reference: J. F. Blinn, "How to Solve a Cubic Equation, Part 5: Back to Numerics",
in IEEE Computer Graphics and Applications, vol. 27, no. 3, pp. 78-89, May-June 2007.
doi: 10.1109/MCG.2007.60
"""
function solve_cubic!(roots_::AbstractVector, a, b, c, d)
    roots_ .= solve_cubic(a, b, c, d)
=======
    solve_cubic!(roots!::AbstarctVector, a, b, c, d) -> roots!

See [`solve_cubic`](@ref). Fill first three items of `roots!`.
"""
function solve_cubic!(roots!::AbstractVector, a::Real, b::Real, c::Real, d::Real)
    roots![1:3] .= solve_cubic(a, b, c, d)
    return roots!
>>>>>>> 0e1561c4
end<|MERGE_RESOLUTION|>--- conflicted
+++ resolved
@@ -58,31 +58,14 @@
 end
 
 """
-<<<<<<< HEAD
     solve_cubic!(roots_::AbstractVector, a, b, c, d)
-    --> updated roots!
+    --> updated roots_
 
-    Finds real roots of a cubic equation
-    ```math
-    a x^3 + b x^2 + c x + d = 0
-    ```
-
-    roots! should have length = 3
-    updated roots! will contain real roots of the equation and NaNs
-
-Reference: J. F. Blinn, "How to Solve a Cubic Equation, Part 5: Back to Numerics",
-in IEEE Computer Graphics and Applications, vol. 27, no. 3, pp. 78-89, May-June 2007.
-doi: 10.1109/MCG.2007.60
+See [`solve_cubic`](@ref). Fill first three items of `roots_`.
+    roots_ should have length = 3
+    updated roots_ will contain real roots of the equation and NaNs
 """
 function solve_cubic!(roots_::AbstractVector, a, b, c, d)
     roots_ .= solve_cubic(a, b, c, d)
-=======
-    solve_cubic!(roots!::AbstarctVector, a, b, c, d) -> roots!
-
-See [`solve_cubic`](@ref). Fill first three items of `roots!`.
-"""
-function solve_cubic!(roots!::AbstractVector, a::Real, b::Real, c::Real, d::Real)
-    roots![1:3] .= solve_cubic(a, b, c, d)
-    return roots!
->>>>>>> 0e1561c4
+    return roots_
 end